package pgx

import (
	"encoding/binary"
)

const (
	protocolVersionNumber = 196608 // 3.0
)

const (
	backendKeyData       = 'K'
	authenticationX      = 'R'
	readyForQuery        = 'Z'
	rowDescription       = 'T'
	dataRow              = 'D'
	commandComplete      = 'C'
	errorResponse        = 'E'
	noticeResponse       = 'N'
	parseComplete        = '1'
	parameterDescription = 't'
	bindComplete         = '2'
	notificationResponse = 'A'
	emptyQueryResponse   = 'I'
	noData               = 'n'
	closeComplete        = '3'
	flush                = 'H'
	copyInResponse       = 'G'
	copyData             = 'd'
	copyFail             = 'f'
	copyDone             = 'c'
)

type startupMessage struct {
	options map[string]string
}

func newStartupMessage() *startupMessage {
	return &startupMessage{map[string]string{}}
}

func (s *startupMessage) Bytes() (buf []byte) {
	buf = make([]byte, 8, 128)
	binary.BigEndian.PutUint32(buf[4:8], uint32(protocolVersionNumber))
	for key, value := range s.options {
		buf = append(buf, key...)
		buf = append(buf, 0)
		buf = append(buf, value...)
		buf = append(buf, 0)
	}
	buf = append(buf, ("\000")...)
	binary.BigEndian.PutUint32(buf[0:4], uint32(len(buf)))
	return buf
}

// Oid (Object Identifier Type) is, according to https://www.postgresql.org/docs/current/static/datatype-oid.html,
// used internally by PostgreSQL as a primary key for various system tables. It is currently implemented
// as an unsigned four-byte integer. Its definition can be found in src/include/postgres_ext.h
// in the PostgreSQL sources.
type Oid uint32

type FieldDescription struct {
	Name            string
	Table           Oid
	AttributeNumber int16
	DataType        Oid
	DataTypeSize    int16
	DataTypeName    string
	Modifier        int32
	FormatCode      int16
}

// PgError represents an error reported by the PostgreSQL server. See
// http://www.postgresql.org/docs/9.3/static/protocol-error-fields.html for
// detailed field description.
type PgError struct {
	Severity         string
	Code             string
	Message          string
	Detail           string
	Hint             string
	Position         int32
	InternalPosition int32
	InternalQuery    string
	Where            string
	SchemaName       string
	TableName        string
	ColumnName       string
	DataTypeName     string
	ConstraintName   string
	File             string
	Line             int32
	Routine          string
}

func (pe PgError) Error() string {
	return pe.Severity + ": " + pe.Message + " (SQLSTATE " + pe.Code + ")"
}

func newWriteBuf(c *Conn, t byte) *WriteBuf {
	buf := append(c.wbuf[0:0], t, 0, 0, 0, 0)
	c.writeBuf = WriteBuf{buf: buf, sizeIdx: 1, conn: c}
	return &c.writeBuf
}

// WriteBuf is used build messages to send to the PostgreSQL server. It is used
// by the Encoder interface when implementing custom encoders.
type WriteBuf struct {
	buf     []byte
	sizeIdx int
	conn    *Conn
}

func (wb *WriteBuf) startMsg(t byte) {
	wb.closeMsg()
	wb.buf = append(wb.buf, t, 0, 0, 0, 0)
	wb.sizeIdx = len(wb.buf) - 4
}

func (wb *WriteBuf) closeMsg() {
	binary.BigEndian.PutUint32(wb.buf[wb.sizeIdx:wb.sizeIdx+4], uint32(len(wb.buf)-wb.sizeIdx))
}

func (wb *WriteBuf) WriteByte(b byte) {
	wb.buf = append(wb.buf, b)
}

func (wb *WriteBuf) WriteCString(s string) {
	wb.buf = append(wb.buf, []byte(s)...)
	wb.buf = append(wb.buf, 0)
}

func (wb *WriteBuf) WriteInt16(n int16) {
	b := make([]byte, 2)
	binary.BigEndian.PutUint16(b, uint16(n))
	wb.buf = append(wb.buf, b...)
}

func (wb *WriteBuf) WriteInt32(n int32) {
	b := make([]byte, 4)
	binary.BigEndian.PutUint32(b, uint32(n))
	wb.buf = append(wb.buf, b...)
}

func (wb *WriteBuf) WriteUint32(n uint32) {
	b := make([]byte, 4)
<<<<<<< HEAD
	binary.BigEndian.PutUint32(b, uint32(n))
=======
	binary.BigEndian.PutUint32(b, n)
>>>>>>> 0c7277fe
	wb.buf = append(wb.buf, b...)
}

func (wb *WriteBuf) WriteInt64(n int64) {
	b := make([]byte, 8)
	binary.BigEndian.PutUint64(b, uint64(n))
	wb.buf = append(wb.buf, b...)
}

func (wb *WriteBuf) WriteBytes(b []byte) {
	wb.buf = append(wb.buf, b...)
}<|MERGE_RESOLUTION|>--- conflicted
+++ resolved
@@ -144,11 +144,7 @@
 
 func (wb *WriteBuf) WriteUint32(n uint32) {
 	b := make([]byte, 4)
-<<<<<<< HEAD
-	binary.BigEndian.PutUint32(b, uint32(n))
-=======
 	binary.BigEndian.PutUint32(b, n)
->>>>>>> 0c7277fe
 	wb.buf = append(wb.buf, b...)
 }
 
